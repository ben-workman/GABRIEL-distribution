--- conflicted
+++ resolved
@@ -48,12 +48,7 @@
 
 
 class EloRater:
-<<<<<<< HEAD
-    def __init__(self, teleprompter: Teleprompter, cfg: EloConfig) -> None:
-        self.tele = teleprompter
-=======
     def __init__(self, cfg: EloConfig, template: Optional[PromptTemplate] = None) -> None:
->>>>>>> 9bfa4b07
         self.cfg = cfg
         self.template = template or PromptTemplate.from_package("rankings_prompt.jinja2")
         self.save_path = os.path.join(cfg.save_dir, cfg.run_name)
@@ -298,9 +293,6 @@
         return self._pairs_adjacent(item_ids, texts_by_id, current_ratings, mpr)
 
     # ---------- main ----------
-<<<<<<< HEAD
-    async def run(self, df: pd.DataFrame, text_col: str, id_col: str, *, reset_files: bool = False) -> pd.DataFrame:
-=======
     async def run(
         self,
         df: pd.DataFrame,
@@ -310,7 +302,6 @@
         reset_files: bool = False,
         **kwargs: Any,
     ) -> pd.DataFrame:
->>>>>>> 9bfa4b07
         final_path = os.path.join(self.save_path, self.cfg.final_filename)
         if not reset_files and os.path.exists(final_path):
             return pd.read_csv(final_path)
@@ -380,37 +371,7 @@
             )
 
             for ident, resp in zip(resp_df.Identifier, resp_df.Response):
-                parts = ident.split("|")
-
-                if len(parts) == 5:
-                    rnd_i, batch_idx_str, pair_idx_str, a_id, b_id = parts
-
-                elif len(parts) == 7:
-                    rnd_i, batch_idx_str, pair_idx_str, a_reg, a_slc, b_reg, b_slc = parts
-                    a_id = f"{a_reg}|{a_slc}"
-                    b_id = f"{b_reg}|{b_slc}"
-
-                else:
-                    continue
-
                 try:
-<<<<<<< HEAD
-                    batch_idx = int(batch_idx_str)
-                    pair_idx  = int(pair_idx_str)
-                except ValueError:
-                    continue
-
-                def _coerce_dict(raw: Any) -> Dict[str, Any]:
-                    obj = safe_json(raw)
-                    if isinstance(obj, dict):
-                        return obj
-                    if isinstance(obj, str):
-                        obj2 = safe_json(obj)
-                        if isinstance(obj2, dict):
-                            return obj2
-                    if isinstance(obj, list) and obj:
-                        inner = safe_json(obj[0])
-=======
                     parts = ident.split("|")
                     # ── new, more forgiving parsing ───────────────────────────────────────────
                     if len(parts) == 7:
@@ -439,16 +400,11 @@
                             return obj2
                     if isinstance(obj, list) and obj:
                         inner = await safest_json(obj[0])
->>>>>>> 9bfa4b07
                         if isinstance(inner, dict):
                             return inner
                     return {}
 
-<<<<<<< HEAD
-                safe_obj = _coerce_dict(resp)
-=======
                 safe_obj = await _coerce_dict(resp)
->>>>>>> 9bfa4b07
                 if not safe_obj:
                     continue
 
@@ -459,12 +415,6 @@
                     if isinstance(val, dict) and "winner" in val:
                         val = val["winner"]
                     v = str(val).strip().lower()
-<<<<<<< HEAD
-                    if v.startswith(("cir", "a", "left", "text a")):
-                        return "circle"
-                    if v.startswith(("squ", "b", "right", "text b")):
-                        return "square"
-=======
                     if v.startswith(("cir", "c", "a", "left", "text a")):
                         return "circle"
                     if v.startswith(("squ", "b", "right", "text b")):
@@ -473,7 +423,6 @@
                         return "draw"
                     if v.startswith("insufficient"):
                         return "insufficient"
->>>>>>> 9bfa4b07
                     return ""
 
                 for attr_raw, winner_raw in safe_obj.items():
@@ -482,12 +431,6 @@
                         continue
                     real_attr = batch_attr_map[attr_key_l]
                     w = _winner(winner_raw)
-<<<<<<< HEAD
-                    if w == "circle":
-                        winner, loser = a_id, b_id
-                    elif w == "square":
-                        winner, loser = b_id, a_id
-=======
 
                     if w == "circle":
                         history_pairs[real_attr].append((a_id, b_id))
@@ -499,16 +442,11 @@
                         history_pairs[real_attr].append((a_id, b_id))
                         history_pairs[real_attr].append((b_id, a_id))
                         score_a = score_b = 0.5
->>>>>>> 9bfa4b07
                     else:
                         continue
 
                     if self.cfg.rating_method.lower() == "elo":
                         exp_a = expected(ratings[a_id][real_attr], ratings[b_id][real_attr])
-<<<<<<< HEAD
-                        score_a, score_b = (1, 0) if winner == a_id else (0, 1)
-=======
->>>>>>> 9bfa4b07
                         ratings[a_id][real_attr] += self.cfg.k_factor * (score_a - exp_a)
                         ratings[b_id][real_attr] += self.cfg.k_factor * (score_b - (1 - exp_a))
 
